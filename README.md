--- conflicted
+++ resolved
@@ -12,11 +12,8 @@
 
 # changelog
 
-<<<<<<< HEAD
 * Dec 8 2015: Fixed rare [one byte out-of bounds read](https://github.com/klauspost/compress/issues/20). Please update!
-=======
 * Nov 23 2015: Optimization on token writer. ~2-4% faster. Contributed by [@dsnet](https://github.com/dsnet).
->>>>>>> bcd0709d
 * Nov 20 2015: Small optimization to bit writer on 64 bit systems.
 * Nov 17 2015: Fixed out-of-bound errors if the underlying Writer returned an error. See [#15](https://github.com/klauspost/compress/issues/15).
 * Nov 12 2015: Added [io.WriterTo](https://golang.org/pkg/io/#WriterTo) support to gzip/inflate.
