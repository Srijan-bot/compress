// Copyright 2009 The Go Authors. All rights reserved.
// Copyright (c) 2015 Klaus Post
// Use of this source code is governed by a BSD-style
// license that can be found in the LICENSE file.

package flate

import (
	"fmt"
	"io"
	"math"
)

const (
	NoCompression       = 0
	BestSpeed           = 1
	fastCompression     = 3
	BestCompression     = 9
	DefaultCompression  = -1
<<<<<<< HEAD
	ConstantCompression = -2
=======
	ConstantCompression = -2 // Does only Huffman encoding
>>>>>>> 058815a5
	logWindowSize       = 15
	windowSize          = 1 << logWindowSize
	windowMask          = windowSize - 1
	logMaxOffsetSize    = 15  // Standard DEFLATE
	minMatchLength      = 4   // The smallest match that the compressor looks for
	maxMatchLength      = 258 // The longest match for the compressor
	minOffsetSize       = 1   // The shortest offset that makes any sense

	// The maximum number of tokens we put into a single flat block, just too
	// stop things from getting too large.
	maxFlateBlockTokens = 1 << 14
	maxStoreBlockSize   = 65535
	hashBits            = 17 // After 17 performance degrades
	hashSize            = 1 << hashBits
	hashMask            = (1 << hashBits) - 1
	hashShift           = (hashBits + minMatchLength - 1) / minMatchLength
	maxHashOffset       = 1 << 24

	skipNever = math.MaxInt32
)

var useSSE42 bool

type compressionLevel struct {
	good, lazy, nice, chain, fastSkipHashing int
}

var levels = []compressionLevel{
	{}, // 0
	// For levels 1-3 we don't bother trying with lazy matches
	{4, 0, 8, 4, 4},
	{4, 0, 16, 8, 5},
	{4, 0, 32, 32, 6},
	// Levels 4-9 use increasingly more lazy matching
	// and increasingly stringent conditions for "good enough".
	{4, 4, 16, 16, skipNever},
	{8, 16, 32, 32, skipNever},
	{8, 16, 128, 128, skipNever},
	{8, 32, 128, 256, skipNever},
	{32, 128, 258, 1024, skipNever},
	{32, 258, 258, 4096, skipNever},
}

type hashid uint32

type compressor struct {
	compressionLevel

	w          *huffmanBitWriter
	hasher     func([]byte) hash
	bulkHasher func([]byte, []hash)
	matcher    func(a, b []byte, max int) int

	// compression algorithm
	fill func(*compressor, []byte) int // copy data to window
	step func(*compressor)             // process window
	sync bool                          // requesting flush

	// Input hash chains
	// hashHead[hashValue] contains the largest inputIndex with the specified hash value
	// If hashHead[hashValue] is within the current window, then
	// hashPrev[hashHead[hashValue] & windowMask] contains the previous index
	// with the same hash value.
	chainHead  int
	hashHead   []hashid
	hashPrev   []hashid
	hashOffset int

	// input window: unprocessed data is window[index:windowEnd]
	index         int
	window        []byte
	windowEnd     int
	blockStart    int  // window index where current tokens start
	byteAvailable bool // if true, still need to process window[index-1].

	// queued output tokens
	tokens []token

	// deflate state
	length         int
	offset         int
	hash           hash
	maxInsertIndex int
	err            error

	hashMatch [maxMatchLength + minMatchLength]hash
}

type hash int32

func (d *compressor) fillDeflate(b []byte) int {
	if d.index >= 2*windowSize-(minMatchLength+maxMatchLength) {
		// shift the window by windowSize
		copy(d.window, d.window[windowSize:2*windowSize])
		d.index -= windowSize
		d.windowEnd -= windowSize
		if d.blockStart >= windowSize {
			d.blockStart -= windowSize
		} else {
			d.blockStart = math.MaxInt32
		}
		d.hashOffset += windowSize
		if d.hashOffset > maxHashOffset {
			delta := d.hashOffset - 1
			d.hashOffset -= delta
			d.chainHead -= delta
			for i, v := range d.hashPrev {
				if int(v) > delta {
					d.hashPrev[i] = hashid(int(v) - delta)
				} else {
					d.hashPrev[i] = 0
				}
			}
			for i, v := range d.hashHead {
				if int(v) > delta {
					d.hashHead[i] = hashid(int(v) - delta)
				} else {
					d.hashHead[i] = 0
				}
			}
		}
	}
	n := copy(d.window[d.windowEnd:], b)
	d.windowEnd += n
	return n
}

func (d *compressor) writeBlock(tokens []token, index int, eof bool) error {
	if index > 0 || eof {
		var window []byte
		if d.blockStart <= index {
			window = d.window[d.blockStart:index]
		}
		d.blockStart = index
		d.w.writeBlock(tokens, eof, window)
		return d.w.err
	}
	return nil
}

// fillWindow will fill the current window with the supplied
// dictionary and calculate all hashes.
// This is much faster than doing a full encode.
// Should only be used after a start/reset.
func (d *compressor) fillWindow(b []byte) {
	// Any better way of finding if we are storing?
	if d.compressionLevel.good == 0 {
		return
	}
	// If we are given too much, cut it.
	if len(b) > windowSize {
		b = b[len(b)-windowSize:]
	}
	// Add all to window.
	n := copy(d.window[d.windowEnd:], b)

	// Calculate 256 hashes at the time (more L1 cache hits)
	loops := (n + 256 - minMatchLength) / 256
	for j := 0; j < loops; j++ {
		startindex := j * 256
		end := startindex + 256 + minMatchLength - 1
		if end > n {
			end = n
		}
		tocheck := d.window[startindex:end]
		dstSize := len(tocheck) - minMatchLength + 1

		if dstSize <= 0 {
			continue
		}

		dst := d.hashMatch[:dstSize]
		d.bulkHasher(tocheck, dst)
		var newH hash
		for i, val := range dst {
			di := i + startindex
			newH = val & hashMask
			// Get previous value with the same hash.
			// Our chain should point to the previous value.
			d.hashPrev[di&windowMask] = d.hashHead[newH]
			// Set the head of the hash chain to us.
			d.hashHead[newH] = hashid(di + d.hashOffset)
		}
		d.hash = newH
	}
	// Update window information.
	d.windowEnd += n
	d.index = n
}

// Try to find a match starting at index whose length is greater than prevSize.
// We only look at chainCount possibilities before giving up.
// pos = d.index, prevHead = d.chainHead-d.hashOffset, prevLength=minMatchLength-1, lookahead
func (d *compressor) findMatch(pos int, prevHead int, prevLength int, lookahead int) (length, offset int, ok bool) {
	minMatchLook := maxMatchLength
	if lookahead < minMatchLook {
		minMatchLook = lookahead
	}

	win := d.window[0 : pos+minMatchLook]

	// We quit when we get a match that's at least nice long
	nice := len(win) - pos
	if d.nice < nice {
		nice = d.nice
	}

	// If we've got a match that's good enough, only look in 1/4 the chain.
	tries := d.chain
	length = prevLength
	if length >= d.good {
		tries >>= 2
	}

	wEnd := win[pos+length]
	wPos := win[pos:]
	minIndex := pos - windowSize

	for i := prevHead; tries > 0; tries-- {
		if wEnd == win[i+length] {
			n := d.matcher(win[i:], wPos, minMatchLook)

			if n > length && (n > minMatchLength || pos-i <= 4096) {
				length = n
				offset = pos - i
				ok = true
				if n >= nice {
					// The match is good enough that we don't try to find a better one.
					break
				}
				wEnd = win[pos+n]
			}
		}
		if i == minIndex {
			// hashPrev[i & windowMask] has already been overwritten, so stop now.
			break
		}
		i = int(d.hashPrev[i&windowMask]) - d.hashOffset
		if i < minIndex || i < 0 {
			break
		}
	}
	return
}

func (d *compressor) writeStoredBlock(buf []byte) error {
	if d.w.writeStoredHeader(len(buf), false); d.w.err != nil {
		return d.w.err
	}
	d.w.writeBytes(buf)
	return d.w.err
}

func oldHash(b []byte) hash {
	return hash(b[0])<<(hashShift*3) + hash(b[1])<<(hashShift*2) + hash(b[2])<<hashShift + hash(b[3])
}

func oldBulkHash(b []byte, dst []hash) {
	if len(b) < minMatchLength {
		return
	}
	h := oldHash(b)
	dst[0] = h
	i := 1
	end := len(b) - minMatchLength + 1
	for ; i < end; i++ {
		h = (h << hashShift) + hash(b[i+3])
		dst[i] = h
	}
}

func matchLen(a, b []byte, max int) int {
	a = a[:max]
	for i, av := range a {
		if b[i] != av {
			return i
		}
	}
	return max
}

func (d *compressor) initDeflate() {
	d.hashHead = make([]hashid, hashSize)
	d.hashPrev = make([]hashid, windowSize)
	d.window = make([]byte, 2*windowSize)
	d.hashOffset = 1
	d.tokens = make([]token, 0, maxFlateBlockTokens+1)
	d.length = minMatchLength - 1
	d.offset = 0
	d.byteAvailable = false
	d.index = 0
	d.hash = 0
	d.chainHead = -1
	d.hasher = oldHash
	d.bulkHasher = oldBulkHash
	d.matcher = matchLen
	if useSSE42 {
		d.hasher = crc32sse
		d.bulkHasher = crc32sseAll
		d.matcher = matchLenSSE4
	}
}

// Assumes that d.fastSkipHashing != skipNever,
// otherwise use deflateNoSkip
func (d *compressor) deflate() {

	// Sanity enables additional runtime tests.
	// It's intended to be used during development
	// to supplement the currently ad-hoc unit tests.
	const sanity = false

	if d.windowEnd-d.index < minMatchLength+maxMatchLength && !d.sync {
		return
	}

	d.maxInsertIndex = d.windowEnd - (minMatchLength - 1)
	if d.index < d.maxInsertIndex {
		d.hash = d.hasher(d.window[d.index:d.index+minMatchLength]) & hashMask
	}

Loop:
	for {
		if sanity && d.index > d.windowEnd {
			panic("index > windowEnd")
		}
		lookahead := d.windowEnd - d.index
		if lookahead < minMatchLength+maxMatchLength {
			if !d.sync {
				break Loop
			}
			if sanity && d.index > d.windowEnd {
				panic("index > windowEnd")
			}
			if lookahead == 0 {
				if len(d.tokens) > 0 {
					if d.err = d.writeBlock(d.tokens, d.index, false); d.err != nil {
						return
					}
					d.tokens = d.tokens[:0]
				}
				break Loop
			}
		}
		if d.index < d.maxInsertIndex {
			// Update the hash
			d.hash = d.hasher(d.window[d.index:d.index+minMatchLength]) & hashMask
			ch := d.hashHead[d.hash]
			d.chainHead = int(ch)
			d.hashPrev[d.index&windowMask] = ch
			d.hashHead[d.hash] = hashid(d.index + d.hashOffset)
		}
		d.length = minMatchLength - 1
		d.offset = 0
		minIndex := d.index - windowSize
		if minIndex < 0 {
			minIndex = 0
		}

		if d.chainHead-d.hashOffset >= minIndex && lookahead > minMatchLength-1 {
			if newLength, newOffset, ok := d.findMatch(d.index, d.chainHead-d.hashOffset, minMatchLength-1, lookahead); ok {
				d.length = newLength
				d.offset = newOffset
			}
		}
		if d.length >= minMatchLength {
			// There was a match at the previous step, and the current match is
			// not better. Output the previous match.
			// "d.length-3" should NOT be "d.length-minMatchLength", since the format always assume 3
			d.tokens = append(d.tokens, matchToken(uint32(d.length-3), uint32(d.offset-minOffsetSize)))
			// Insert in the hash table all strings up to the end of the match.
			// index and index-1 are already inserted. If there is not enough
			// lookahead, the last two strings are not inserted into the hash
			// table.
			if d.length <= d.fastSkipHashing {
				var newIndex int
				newIndex = d.index + d.length
				// Calculate missing hashes
				end := newIndex
				if end > d.maxInsertIndex {
					end = d.maxInsertIndex
				}
				end += minMatchLength - 1
				startindex := d.index + 1
				if startindex > d.maxInsertIndex {
					startindex = d.maxInsertIndex
				}
				tocheck := d.window[startindex:end]
				dstSize := len(tocheck) - minMatchLength + 1
				if dstSize > 0 {
					dst := d.hashMatch[:dstSize]
					d.bulkHasher(tocheck, dst)
					var newH hash
					for i, val := range dst {
						di := i + startindex
						newH = val & hashMask
						// Get previous value with the same hash.
						// Our chain should point to the previous value.
						d.hashPrev[di&windowMask] = d.hashHead[newH]
						// Set the head of the hash chain to us.
						d.hashHead[newH] = hashid(di + d.hashOffset)
					}
					d.hash = newH
				}

				d.index = newIndex

			} else {
				// For matches this long, we don't bother inserting each individual
				// item into the table.
				d.index += d.length
				if d.index < d.maxInsertIndex {
					d.hash = d.hasher(d.window[d.index:d.index+minMatchLength]) & hashMask
					//d.hash = (int(d.window[d.index])<<hashShift + int(d.window[d.index+1]))
				}
			}
			if len(d.tokens) == maxFlateBlockTokens {
				// The block includes the current character
				if d.err = d.writeBlock(d.tokens, d.index, false); d.err != nil {
					return
				}
				d.tokens = d.tokens[:0]
			}
		} else {
			i := d.index
			d.tokens = append(d.tokens, literalToken(uint32(d.window[i])))
			if len(d.tokens) == maxFlateBlockTokens {
				if d.err = d.writeBlock(d.tokens, i+1, false); d.err != nil {
					return
				}
				d.tokens = d.tokens[:0]
			}
			d.index++
		}
	}
}

// same as deflate, but with d.fastSkipHashing == skipNever
func (d *compressor) deflateNoSkip() {
	// Sanity enables additional runtime tests.
	// It's intended to be used during development
	// to supplement the currently ad-hoc unit tests.
	const sanity = false

	if d.windowEnd-d.index < minMatchLength+maxMatchLength && !d.sync {
		return
	}

	d.maxInsertIndex = d.windowEnd - (minMatchLength - 1)
	if d.index < d.maxInsertIndex {
		d.hash = d.hasher(d.window[d.index:d.index+minMatchLength]) & hashMask
	}

Loop:
	for {
		if sanity && d.index > d.windowEnd {
			panic("index > windowEnd")
		}
		lookahead := d.windowEnd - d.index
		if lookahead < minMatchLength+maxMatchLength {
			if !d.sync {
				break Loop
			}
			if sanity && d.index > d.windowEnd {
				panic("index > windowEnd")
			}
			if lookahead == 0 {
				// Flush current output block if any.
				if d.byteAvailable {
					// There is still one pending token that needs to be flushed
					d.tokens = append(d.tokens, literalToken(uint32(d.window[d.index-1])))
					d.byteAvailable = false
				}
				if len(d.tokens) > 0 {
					if d.err = d.writeBlock(d.tokens, d.index, false); d.err != nil {
						return
					}
					d.tokens = d.tokens[:0]
				}
				break Loop
			}
		}
		if d.index < d.maxInsertIndex {
			// Update the hash
			d.hash = d.hasher(d.window[d.index:d.index+minMatchLength]) & hashMask
			ch := d.hashHead[d.hash]
			d.chainHead = int(ch)
			d.hashPrev[d.index&windowMask] = ch
			d.hashHead[d.hash] = hashid(d.index + d.hashOffset)
		}
		prevLength := d.length
		prevOffset := d.offset
		d.length = minMatchLength - 1
		d.offset = 0
		minIndex := d.index - windowSize
		if minIndex < 0 {
			minIndex = 0
		}

		if d.chainHead-d.hashOffset >= minIndex && lookahead > prevLength && prevLength < d.lazy {
			if newLength, newOffset, ok := d.findMatch(d.index, d.chainHead-d.hashOffset, minMatchLength-1, lookahead); ok {
				d.length = newLength
				d.offset = newOffset
			}
		}
		if prevLength >= minMatchLength && d.length <= prevLength {
			// There was a match at the previous step, and the current match is
			// not better. Output the previous match.
			d.tokens = append(d.tokens, matchToken(uint32(prevLength-3), uint32(prevOffset-minOffsetSize)))
			// Insert in the hash table all strings up to the end of the match.
			// index and index-1 are already inserted. If there is not enough
			// lookahead, the last two strings are not inserted into the hash
			// table.
			var newIndex int
			newIndex = d.index + prevLength - 1
			// Calculate missing hashes
			end := newIndex
			if end > d.maxInsertIndex {
				end = d.maxInsertIndex
			}
			end += minMatchLength - 1
			startindex := d.index + 1
			if startindex > d.maxInsertIndex {
				startindex = d.maxInsertIndex
			}
			tocheck := d.window[startindex:end]
			dstSize := len(tocheck) - minMatchLength + 1
			if dstSize > 0 {
				dst := d.hashMatch[:dstSize]
				d.bulkHasher(tocheck, dst)
				var newH hash
				for i, val := range dst {
					di := i + startindex
					newH = val & hashMask
					// Get previous value with the same hash.
					// Our chain should point to the previous value.
					d.hashPrev[di&windowMask] = d.hashHead[newH]
					// Set the head of the hash chain to us.
					d.hashHead[newH] = hashid(di + d.hashOffset)
				}
				d.hash = newH
			}

			d.index = newIndex

			d.byteAvailable = false
			d.length = minMatchLength - 1
			if len(d.tokens) == maxFlateBlockTokens {
				// The block includes the current character
				if d.err = d.writeBlock(d.tokens, d.index, false); d.err != nil {
					return
				}
				d.tokens = d.tokens[:0]
			}
		} else {
			if d.byteAvailable {
				i := d.index - 1
				d.tokens = append(d.tokens, literalToken(uint32(d.window[i])))
				if len(d.tokens) == maxFlateBlockTokens {
					if d.err = d.writeBlock(d.tokens, i+1, false); d.err != nil {
						return
					}
					d.tokens = d.tokens[:0]
				}
			}
			d.index++
			d.byteAvailable = true
		}
	}
}

func (d *compressor) fillStore(b []byte) int {
	n := copy(d.window[d.windowEnd:], b)
	d.windowEnd += n
	return n
}

func (d *compressor) store() {
	if d.windowEnd > 0 {
		d.err = d.writeStoredBlock(d.window[:d.windowEnd])
	}
	d.windowEnd = 0
}

func (d *compressor) fillHuff(b []byte) int {
	n := copy(d.window[d.windowEnd:], b)
	d.windowEnd += n
	return n
}

func (d *compressor) storeHuff() {
<<<<<<< HEAD
	d.blockStart = 0
	ntokens := d.windowEnd
	if d.windowEnd == 0 {
		return
	}
	for i, v := range d.window[:d.windowEnd] {
		d.tokens[i] = literalToken(uint32(v))
	}
	if d.err = d.writeBlock(d.tokens[:ntokens], d.windowEnd, false); d.err != nil {
		return
	}
=======
	// We only compress if we have >= 32KB (maxStoreBlockSize/2)
	if d.windowEnd < (maxStoreBlockSize/2) && !d.sync {
		return
	}
	if d.windowEnd == 0 {
		return
	}
	d.w.writeBlockHuff(false, d.window[:d.windowEnd])
>>>>>>> 058815a5
	d.windowEnd = 0
}

func (d *compressor) write(b []byte) (n int, err error) {
	n = len(b)
	b = b[d.fill(d, b):]
	for len(b) > 0 {
		d.step(d)
		b = b[d.fill(d, b):]
	}
	return n, d.err
}

func (d *compressor) syncFlush() error {
	d.sync = true
	d.step(d)
	if d.err == nil {
		d.w.writeStoredHeader(0, false)
		d.w.flush()
		d.err = d.w.err
	}
	d.sync = false
	return d.err
}

func (d *compressor) init(w io.Writer, level int) (err error) {
	d.w = newHuffmanBitWriter(w)

	switch {
	case level == NoCompression:
		d.window = make([]byte, maxStoreBlockSize)
		d.fill = (*compressor).fillStore
		d.step = (*compressor).store
	case level == ConstantCompression:
		d.window = make([]byte, maxStoreBlockSize)
<<<<<<< HEAD
		d.tokens = make([]token, maxStoreBlockSize+1)
=======
>>>>>>> 058815a5
		d.fill = (*compressor).fillHuff
		d.step = (*compressor).storeHuff
	case level == DefaultCompression:
		level = 6
		fallthrough
	case 1 <= level && level <= 9:
		d.compressionLevel = levels[level]
		d.initDeflate()
		d.fill = (*compressor).fillDeflate
		if d.fastSkipHashing == skipNever {
			d.step = (*compressor).deflateNoSkip
		} else {
			d.step = (*compressor).deflate
		}
	default:
		return fmt.Errorf("flate: invalid compression level %d: want value in range [-2, 9]", level)
	}
	return nil
}

var zeroes [64]int
var hzeroes [256]hashid
var bzeroes [256]byte

func (d *compressor) reset(w io.Writer) {
	d.w.reset(w)
	d.sync = false
	d.err = nil
	switch d.compressionLevel.chain {
	case 0:
<<<<<<< HEAD
		// level was NoCompression.
=======
		// level was NoCompression or ConstantCompresssion.
>>>>>>> 058815a5
		d.windowEnd = 0
	case ConstantCompression:
		d.windowEnd = 0
		d.blockStart = 0
	default:
		d.chainHead = -1
		for s := d.hashHead; len(s) > 0; {
			n := copy(s, hzeroes[:])
			s = s[n:]
		}
		for s := d.hashPrev; len(s) > 0; s = s[len(hzeroes):] {
			copy(s, hzeroes[:])
		}
		d.hashOffset = 1

		d.index, d.windowEnd = 0, 0
		d.blockStart, d.byteAvailable = 0, false

		d.tokens = d.tokens[:0]
		d.length = minMatchLength - 1
		d.offset = 0
		d.hash = 0
		d.maxInsertIndex = 0
	}
}

func (d *compressor) close() error {
	d.sync = true
	d.step(d)
	if d.err != nil {
		return d.err
	}
	if d.w.writeStoredHeader(0, true); d.w.err != nil {
		return d.w.err
	}
	d.w.flush()
	return d.w.err
}

// NewWriter returns a new Writer compressing data at the given level.
// Following zlib, levels range from 1 (BestSpeed) to 9 (BestCompression);
// higher levels typically run slower but compress more. Level 0
// (NoCompression) does not attempt any compression; it only adds the
// necessary DEFLATE framing. Level -1 (DefaultCompression) uses the default
// compression level.
//
// If level is in the range [-1, 9] then the error returned will be nil.
// Otherwise the error returned will be non-nil.
func NewWriter(w io.Writer, level int) (*Writer, error) {
	var dw Writer
	if err := dw.d.init(w, level); err != nil {
		return nil, err
	}
	return &dw, nil
}

// NewWriterDict is like NewWriter but initializes the new
// Writer with a preset dictionary.  The returned Writer behaves
// as if the dictionary had been written to it without producing
// any compressed output.  The compressed data written to w
// can only be decompressed by a Reader initialized with the
// same dictionary.
func NewWriterDict(w io.Writer, level int, dict []byte) (*Writer, error) {
	dw := &dictWriter{w}
	zw, err := NewWriter(dw, level)
	if err != nil {
		return nil, err
	}
	zw.d.fillWindow(dict)
	zw.dict = append(zw.dict, dict...) // duplicate dictionary for Reset method.
	return zw, err
}

type dictWriter struct {
	w io.Writer
}

func (w *dictWriter) Write(b []byte) (n int, err error) {
	return w.w.Write(b)
}

// A Writer takes data written to it and writes the compressed
// form of that data to an underlying writer (see NewWriter).
type Writer struct {
	d    compressor
	dict []byte
}

// Write writes data to w, which will eventually write the
// compressed form of data to its underlying writer.
func (w *Writer) Write(data []byte) (n int, err error) {
	return w.d.write(data)
}

// Flush flushes any pending compressed data to the underlying writer.
// It is useful mainly in compressed network protocols, to ensure that
// a remote reader has enough data to reconstruct a packet.
// Flush does not return until the data has been written.
// If the underlying writer returns an error, Flush returns that error.
//
// In the terminology of the zlib library, Flush is equivalent to Z_SYNC_FLUSH.
func (w *Writer) Flush() error {
	// For more about flushing:
	// http://www.bolet.org/~pornin/deflate-flush.html
	return w.d.syncFlush()
}

// Close flushes and closes the writer.
func (w *Writer) Close() error {
	return w.d.close()
}

// Reset discards the writer's state and makes it equivalent to
// the result of NewWriter or NewWriterDict called with dst
// and w's level and dictionary.
func (w *Writer) Reset(dst io.Writer) {
	if dw, ok := w.d.w.w.(*dictWriter); ok {
		// w was created with NewWriterDict
		dw.w = dst
		w.d.reset(dw)
		w.d.fillWindow(w.dict)
	} else {
		// w was created with NewWriter
		w.d.reset(dst)
	}
}<|MERGE_RESOLUTION|>--- conflicted
+++ resolved
@@ -17,11 +17,7 @@
 	fastCompression     = 3
 	BestCompression     = 9
 	DefaultCompression  = -1
-<<<<<<< HEAD
-	ConstantCompression = -2
-=======
 	ConstantCompression = -2 // Does only Huffman encoding
->>>>>>> 058815a5
 	logWindowSize       = 15
 	windowSize          = 1 << logWindowSize
 	windowMask          = windowSize - 1
@@ -613,19 +609,6 @@
 }
 
 func (d *compressor) storeHuff() {
-<<<<<<< HEAD
-	d.blockStart = 0
-	ntokens := d.windowEnd
-	if d.windowEnd == 0 {
-		return
-	}
-	for i, v := range d.window[:d.windowEnd] {
-		d.tokens[i] = literalToken(uint32(v))
-	}
-	if d.err = d.writeBlock(d.tokens[:ntokens], d.windowEnd, false); d.err != nil {
-		return
-	}
-=======
 	// We only compress if we have >= 32KB (maxStoreBlockSize/2)
 	if d.windowEnd < (maxStoreBlockSize/2) && !d.sync {
 		return
@@ -634,7 +617,6 @@
 		return
 	}
 	d.w.writeBlockHuff(false, d.window[:d.windowEnd])
->>>>>>> 058815a5
 	d.windowEnd = 0
 }
 
@@ -670,10 +652,6 @@
 		d.step = (*compressor).store
 	case level == ConstantCompression:
 		d.window = make([]byte, maxStoreBlockSize)
-<<<<<<< HEAD
-		d.tokens = make([]token, maxStoreBlockSize+1)
-=======
->>>>>>> 058815a5
 		d.fill = (*compressor).fillHuff
 		d.step = (*compressor).storeHuff
 	case level == DefaultCompression:
@@ -704,15 +682,8 @@
 	d.err = nil
 	switch d.compressionLevel.chain {
 	case 0:
-<<<<<<< HEAD
-		// level was NoCompression.
-=======
 		// level was NoCompression or ConstantCompresssion.
->>>>>>> 058815a5
 		d.windowEnd = 0
-	case ConstantCompression:
-		d.windowEnd = 0
-		d.blockStart = 0
 	default:
 		d.chainHead = -1
 		for s := d.hashHead; len(s) > 0; {
